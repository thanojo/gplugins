# https://setuptools.pypa.io/en/latest/userguide/pyproject_config.html

[build-system]
build-backend = "flit_core.buildapi"
requires = ["flit_core >=3.2,<4"]

[project]
authors = [
  {name = "gdsfactory", email = "contact@gdsfactory.com"}
]
classifiers = [
  "Programming Language :: Python :: 3.10",
  "Programming Language :: Python :: 3.11",
  "Operating System :: OS Independent"
]
dependencies = [
  "gdsfactory>=7.10.1",
  "pint",
  "tqdm"
]
description = "gdsfactory plugins"
keywords = ["python"]
license = {file = "LICENSE"}
name = "gplugins"
readme = "README.md"
requires-python = ">=3.10"
version = "0.9.11"

[project.optional-dependencies]
dagster = ["dagster", "dagit"]
dev = [
  "pre-commit",
  "pytest",
  "pytest-cov",
  "pytest_regressions",
  "jsondiff",
  "mypy",
  "pyswarms",
  "autograd",
  "hyperopt",
  "tbump",
  "towncrier",
  "ray"
]
devsim = [
  "devsim",
  "pyvista<=0.40",
  "tidy3d==2.5.2"
]
docs = [
  "jupytext",
  "matplotlib",
  "jupyter-book==1.0.0",
  "pyvista[jupyter]<=0.40"
]
femwell = [
  "femwell>=0.1.6,<0.2",
  "meshwell>=1.0.0,<1.1"
]
gmsh = [
  "gmsh==4.12.1",
  "h5py",
  "mapbox_earcut",
  "meshio",
  "pygmsh",
  "pyvista<=0.40",
  "trimesh",
  "shapely",
<<<<<<< HEAD
  "meshwell>=1.0.4,<1.1.0"
=======
  "meshwell>=1.0.5,<1.1.0"
>>>>>>> f6152572
]
klayout = [
  "kfactory[git,ipy]>=0.9.3,<0.11",
  "pyvis<=0.3.1"
]
meow = [
  "jaxlib",
  "jax",
  "meow-sim>=0.9.0,<0.10.0",
  "tidy3d==2.5.2"
]
sax = [
  "jaxlib",
  "jax",
  "sax>=0.11.1,<0.12.0",
  "scikit-learn"
]
schematic = [
  "bokeh",
  "natsort"
]
tidy3d = [
  "tidy3d==2.5.2",
  "meshio",
  "meshwell>=1.0.0,<1.1"
]
vlsir = [
  "vlsir>=4.0.0,<6.0.0",
  "vlsirtools>=4.0.0,<6.0.0"
]

[tool.codespell]
ignore-words-list = 'te, te/tm, te, ba, fpr, fpr_spacing, ro, nd, donot, schem, Ue'
skip = 'notebooks/palace_02_fullwave.ipynb'

[tool.mypy]
python_version = "3.10"
strict = true

[tool.pylsp-mypy]
enabled = true
live_mode = true
strict = true

[tool.pyright]
reportUnusedExpression = false

[tool.pytest.ini_options]
addopts = '--tb=short'
norecursedirs = [
  "extra/*.py",
  'gplugins/dagster',
  'gplugins/devsim',
  'gplugins/sax/integrations',
  'gplugins/tidy3d/tests/tests_sparameters',
  'gplugins/fdtdz'
]
python_files = ["gplugins/*.py", "notebooks/*.ipynb", "tests/*.py"]
testpaths = ["gplugins/", "tests"]

[tool.ruff]
fix = true
ignore = [
  "E501",  # line too long, handled by black
  "B008",  # do not perform function calls in argument defaults
  "C901",  # too complex
  "B905",  # `zip()` without an explicit `strict=` parameter
  "C408",  # C408 Unnecessary `dict` call (rewrite as a literal)
  "E402",  # module level import not at top of file
  "B018",  # found useless expression
  "B028"  # no explicit stacklevel
]
select = [
  "E",  # pycodestyle errors
  "W",  # pycodestyle warnings
  "F",  # pyflakes
  "I",  # isort
  "C",  # flake8-comprehensions
  "B",  # flake8-bugbear
  "T10",  # flake8-debugger
  "UP"
]

[tool.ruff.per-file-ignores]
"docs/notebooks/*.py" = ["F821", 'E402', 'F405', 'F403']
"docs/notebooks/meep_01_sparameters.py" = ["F821", 'E402']
"docs/notebooks/tcad_02_analytical_process.py" = ["F821", 'E402', 'F405', 'F403']

[tool.ruff.pydocstyle]
convention = "google"

[tool.setuptools.package-data]
mypkg = ["*.csv", "*.yaml"]

[tool.setuptools.packages]
find = {}

[tool.tbump]

[[tool.tbump.before_commit]]
cmd = "towncrier build --yes --version {new_version}"
name = "create & check changelog"

[[tool.tbump.before_commit]]
cmd = "git add CHANGELOG.md"
name = "create & check changelog"

[[tool.tbump.before_commit]]
cmd = "grep -q -F {new_version} CHANGELOG.md"
name = "create & check changelog"

[[tool.tbump.file]]
src = "README.md"

[[tool.tbump.file]]
src = "pyproject.toml"

[[tool.tbump.file]]
src = "gplugins/__init__.py"

[tool.tbump.git]
message_template = "Bump to {new_version}"
tag_template = "v{new_version}"

[tool.tbump.version]
current = "0.9.11"
regex = '''
  (?P<major>\d+)
  \.
  (?P<minor>\d+)
  \.
  (?P<patch>\d+)
  '''

[tool.towncrier]
directory = ".changelog.d"
filename = "CHANGELOG.md"
issue_format = "[#{issue}](https://github.com/gdsfactory/gplugins/issues/{issue})"
start_string = "<!-- towncrier release notes start -->\n"
template = ".changelog.d/changelog_template.jinja"
title_format = "## [{version}](https://github.com/gdsfactory/gplugins/releases/tag/v{version}) - {project_date}"
underlines = ["", "", ""]

[[tool.towncrier.type]]
directory = "security"
name = "Security"
showcontent = true

[[tool.towncrier.type]]
directory = "removed"
name = "Removed"
showcontent = true

[[tool.towncrier.type]]
directory = "deprecated"
name = "Deprecated"
showcontent = true

[[tool.towncrier.type]]
directory = "added"
name = "Added"
showcontent = true

[[tool.towncrier.type]]
directory = "changed"
name = "Changed"
showcontent = true

[[tool.towncrier.type]]
directory = "fixed"
name = "Fixed"
showcontent = true<|MERGE_RESOLUTION|>--- conflicted
+++ resolved
@@ -66,11 +66,7 @@
   "pyvista<=0.40",
   "trimesh",
   "shapely",
-<<<<<<< HEAD
-  "meshwell>=1.0.4,<1.1.0"
-=======
   "meshwell>=1.0.5,<1.1.0"
->>>>>>> f6152572
 ]
 klayout = [
   "kfactory[git,ipy]>=0.9.3,<0.11",
