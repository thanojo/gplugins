--- conflicted
+++ resolved
@@ -212,14 +212,9 @@
     plot: bool = False,
     filter_function: Callable = None,
     under_sampling: int = 1,
-<<<<<<< HEAD
     evanescent_coupling: bool = False,
 ) -> gf.Path:
-    """Extracts the centerline of a component from a GDS file.
-=======
-) -> list[gf.Path]:
-    """Extracts the centerlines of a component or instance from a GDS file.
->>>>>>> 94a35376
+    """Extracts the centerline of a component or instance from a GDS file.
 
     Args:
         component: gdsfactory component or instance to extract from.
@@ -227,7 +222,6 @@
         plot: Plot the centerline.
         filter_function: optional Function to filter the centerline.
         under_sampling: under sampling factor.
-<<<<<<< HEAD
         evanescent_coupling: if True, it assumes that there is evanescent coupling
             between ports not physically connected.
     """
@@ -472,71 +466,10 @@
                 )
             plt.legend()
             plt.title("Evanescent paths")
-=======
-
-    Returns:
-        List of gf.Path: Centerlines of the paths.
-    """
-    layer = gf.get_layer(layer)
-
-    polygons_by_layer = gf.functions.get_polygons_points(component, merge=True)
-
-    if layer not in polygons_by_layer:
-        raise ValueError(f"Layer {layer} not found in component")
-
-    points_list = polygons_by_layer[layer]
-
-    paths = []
-    for points in points_list:
-        points = np.array(points)
-
-        # Ensure the points are ordered and split them into outer and inner points
-        if len(points) % 2 != 0:
-            raise ValueError(
-                "The number of points should be even to separate into outer and inner points"
-            )
-
-        mid_index = len(points) // 2
-        outer_points = points[:mid_index]
-        inner_points = points[mid_index:]
-        inner_points = inner_points[::-1]
-
-        # Ensure outer_points and inner_points have the same length
-        min_length = min(len(outer_points), len(inner_points))
-        outer_points = outer_points[:min_length]
-        inner_points = inner_points[:min_length]
-
-        # Remove the first and last points if these are not the only points
-        if len(outer_points) > 2:
-            outer_points = outer_points[1:-1]
-            inner_points = inner_points[1:-1]
-
-        # Apply under-sampling
-        outer_points = np.array(outer_points[::under_sampling])
-        inner_points = np.array(inner_points[::under_sampling])
-
-        # Calculate the centerline
-        centerline = np.mean([outer_points, inner_points], axis=0)
-
-        if filter_function is not None:
-            centerline = filter_function(centerline)
-
-        path = gf.Path(centerline)
-        paths.append(path)
-
-        if plot:
-            plt.figure()
-            plt.plot(outer_points[:, 0], outer_points[:, 1], "o", label="Outer Points")
-            plt.plot(inner_points[:, 0], inner_points[:, 1], "o", label="Inner Points")
-            plt.plot(centerline[:, 0], centerline[:, 1], "k--", label="Centerline")
-            plt.legend()
-            plt.title("Curve with Spline Interpolation for Inner and Outer Edges")
->>>>>>> 94a35376
             plt.xlabel("X-coordinate")
             plt.ylabel("Y-coordinate")
             plt.grid(True)
 
-<<<<<<< HEAD
         plt.show()
 
     return paths, ev_paths
@@ -549,9 +482,6 @@
         curv_and_len_dict[key] = get_min_radius_and_length(val)
 
     return curv_and_len_dict
-=======
-    return paths
->>>>>>> 94a35376
 
 
 def get_min_radius_and_length(path: gf.Path) -> tuple[float, float]:
@@ -634,19 +564,13 @@
         sort_ports=True,
         start_straight_length=100,
     )
-<<<<<<< HEAD
-    for route in routes:
-        c.add(route.references)
     c.add_ports(right_ports)
     c.add_ports(left_ports)
 
-=======
->>>>>>> 94a35376
     return c
 
 
 if __name__ == "__main__":
-<<<<<<< HEAD
     c0 = gf.components.bend_euler(npoints=20)
     # c0 = gf.components.bend_euler(cross_section="xs_sc", with_arc_floorplan=True)
     # c0 = gf.components.bend_circular()
@@ -656,23 +580,14 @@
     ev_coupling = True
     # c0 = _demo_routes()
     # ev_coupling = False
-=======
-    # c0 = gf.components.bend_euler(npoints=20)
-    # c0 = gf.components.bend_euler(cross_section="strip", with_arc_floorplan=True)
-    # c0 = gf.components.bend_circular()
-    # c0 = gf.components.bend_s()
-    c0 = gf.components.coupler()
-    # c0 = _demo_routes()
->>>>>>> 94a35376
 
     # gdspath = c0.write_gds()
     # n = c0.get_netlist()
     # c0.show()
 
-<<<<<<< HEAD
     # c = gf.import_gds(gdspath)
     # p = extract_path(c, plot=False, window_length=None, polyorder=None)
-    path_dict, ev_path_dict = extract_path(
+    path_dict, ev_path_dict = extract_paths(
         c0, plot=True, under_sampling=1, evanescent_coupling=ev_coupling
     )
     r_and_l_dict = get_min_radius_and_length_path_dict(path_dict)
@@ -682,17 +597,4 @@
         print(f"Length: {length:.2f}")
         plot_radius(path_dict[ports])
     print(c0.info)
-=======
-    c = gf.import_gds(gdspath)
-    paths = extract_paths(c, plot=True, under_sampling=1)
-    for path in paths:
-        min_radius, length = get_min_radius_and_length(path)
-        print(f"Minimum radius of curvature: {min_radius:.2f}")
-        print(f"Length: {length:.2f}")
-    # min_radius, length = get_min_radius_and_length(p)
-    # print(f"Minimum radius of curvature: {min_radius:.2f}")
-    # print(f"Length: {length:.2f}")
-    # print(c0.info)
-    # plot_radius(p)
->>>>>>> 94a35376
     plt.show()